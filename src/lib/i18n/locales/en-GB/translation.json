{
	"'s', 'm', 'h', 'd', 'w' or '-1' for no expiration.": "",
	"(Beta)": "",
	"(e.g. `sh webui.sh --api`)": "",
	"(latest)": "",
	"{{modelName}} is thinking...": "",
	"{{user}}'s Chats": "",
	"{{webUIName}} Backend Required": "",
	"a user": "",
	"About": "",
	"Account": "",
	"Accurate information": "",
	"Add a model": "",
	"Add a model tag name": "",
	"Add a short description about what this modelfile does": "",
	"Add a short title for this prompt": "",
	"Add a tag": "",
	"Add Docs": "",
	"Add Files": "",
	"Add message": "",
	"Add Model": "",
<<<<<<< HEAD
	"add tags": "",
=======
	"Add Tags": "",
>>>>>>> 5e168e6f
	"Adjusting these settings will apply changes universally to all users.": "",
	"admin": "",
	"Admin Panel": "",
	"Admin Settings": "",
	"Advanced Parameters": "",
	"all": "",
	"All Users": "",
	"Allow": "",
	"Allow Chat Deletion": "",
	"alphanumeric characters and hyphens": "",
	"Already have an account?": "",
	"an assistant": "",
	"and": "",
<<<<<<< HEAD
	"and create a new shared link.": "",
=======
>>>>>>> 5e168e6f
	"API Base URL": "",
	"API Key": "",
	"API Key created.": "",
	"API keys": "",
	"API RPM": "",
	"Archive": "",
	"Archived Chats": "",
	"are allowed - Activate this command by typing": "",
	"Are you sure?": "",
	"Attention to detail": "",
	"Audio": "",
	"Auto-playback response": "",
	"Auto-send input after 3 sec.": "",
	"AUTOMATIC1111 Base URL": "",
	"AUTOMATIC1111 Base URL is required.": "",
	"available!": "",
	"Back": "",
<<<<<<< HEAD
	"before": "",
=======
	"Bad Response": "",
>>>>>>> 5e168e6f
	"Being lazy": "",
	"Builder Mode": "",
	"Cancel": "",
	"Categories": "",
	"Change Password": "",
	"Chat": "",
	"Chat History": "",
	"Chat History is off for this browser.": "",
	"Chats": "",
	"Check Again": "",
	"Check for updates": "",
	"Checking for updates...": "",
	"Choose a model before saving...": "",
	"Chunk Overlap": "",
	"Chunk Params": "",
	"Chunk Size": "",
	"Click here for help.": "",
<<<<<<< HEAD
	"Click here to": "",
=======
>>>>>>> 5e168e6f
	"Click here to check other modelfiles.": "",
	"Click here to select": "",
	"Click here to select documents.": "",
	"click here.": "",
	"Click on the user role button to change a user's role.": "",
	"Close": "",
	"Collection": "",
	"ComfyUI": "",
	"ComfyUI Base URL": "",
	"ComfyUI Base URL is required.": "",
	"Command": "",
	"Confirm Password": "",
	"Connections": "",
	"Content": "",
	"Context Length": "",
<<<<<<< HEAD
	"Conversation Mode": "",
	"Copied shared chat URL to clipboard!": "",
=======
	"Continue Response": "",
	"Conversation Mode": "",
	"Copied shared chat URL to clipboard!": "",
	"Copy": "",
>>>>>>> 5e168e6f
	"Copy last code block": "",
	"Copy last response": "",
	"Copy Link": "",
	"Copying to clipboard was successful!": "",
	"Create a concise, 3-5 word phrase as a header for the following query, strictly adhering to the 3-5 word limit and avoiding the use of the word 'title':": "",
	"Create a modelfile": "",
	"Create Account": "",
<<<<<<< HEAD
	"Create new key": "",
	"Create new secret key": "",
=======
>>>>>>> 5e168e6f
	"Created at": "",
	"Created At": "",
	"Current Model": "",
	"Current Password": "",
	"Custom": "",
	"Customize Ollama models for a specific purpose": "",
	"Dark": "",
<<<<<<< HEAD
	"Dashboard": "",
=======
>>>>>>> 5e168e6f
	"Database": "",
	"DD/MM/YYYY HH:mm": "",
	"Default": "",
	"Default (Automatic1111)": "",
	"Default (SentenceTransformers)": "",
	"Default (Web API)": "",
	"Default model updated": "",
	"Default Prompt Suggestions": "",
	"Default User Role": "",
	"delete": "",
	"Delete": "",
	"Delete a model": "",
	"Delete chat": "",
<<<<<<< HEAD
	"Delete Chats": "",
	"delete this link": "",
=======
	"Delete Chat": "",
	"Delete Chats": "",
>>>>>>> 5e168e6f
	"Delete User": "",
	"Deleted {{deleteModelTag}}": "",
	"Deleted {{tagName}}": "",
	"Description": "",
	"Didn't fully follow instructions": "",
	"Disabled": "",
	"Discover a modelfile": "",
	"Discover a prompt": "",
	"Discover, download, and explore custom prompts": "",
	"Discover, download, and explore model presets": "",
	"Display the username instead of You in the Chat": "",
	"Document": "",
	"Document Settings": "",
	"Documents": "",
	"does not make any external connections, and your data stays securely on your locally hosted server.": "",
	"Don't Allow": "",
	"Don't have an account?": "",
	"Don't like the style": "",
	"Download": "",
	"Download Database": "",
	"Drop any files here to add to the conversation": "",
	"e.g. '30s','10m'. Valid time units are 's', 'm', 'h'.": "",
<<<<<<< HEAD
=======
	"Edit": "",
>>>>>>> 5e168e6f
	"Edit Doc": "",
	"Edit User": "",
	"Email": "",
	"Embedding Model Engine": "",
	"Embedding model set to \"{{embedding_model}}\"": "",
	"Enable Chat History": "",
	"Enable New Sign Ups": "",
	"Enabled": "",
	"Enter {{role}} message here": "",
	"Enter Chunk Overlap": "",
	"Enter Chunk Size": "",
	"Enter Image Size (e.g. 512x512)": "",
	"Enter LiteLLM API Base URL (litellm_params.api_base)": "",
	"Enter LiteLLM API Key (litellm_params.api_key)": "",
	"Enter LiteLLM API RPM (litellm_params.rpm)": "",
	"Enter LiteLLM Model (litellm_params.model)": "",
	"Enter Max Tokens (litellm_params.max_tokens)": "",
	"Enter model tag (e.g. {{modelTag}})": "",
	"Enter Number of Steps (e.g. 50)": "",
	"Enter Relevance Threshold": "",
	"Enter stop sequence": "",
	"Enter Top K": "",
	"Enter URL (e.g. http://127.0.0.1:7860/)": "",
<<<<<<< HEAD
	"Enter URL (e.g. http://localhost:11434)": "",
=======
>>>>>>> 5e168e6f
	"Enter Your Email": "",
	"Enter Your Full Name": "",
	"Enter Your Password": "",
	"Experimental": "",
	"Export All Chats (All Users)": "",
	"Export Chats": "",
	"Export Documents Mapping": "",
	"Export Modelfiles": "",
	"Export Prompts": "",
	"Failed to create API Key.": "",
	"Failed to read clipboard contents": "",
	"Feel free to add specific details": "",
	"File Mode": "",
	"File not found.": "",
	"Fingerprint spoofing detected: Unable to use initials as avatar. Defaulting to default profile image.": "",
	"Fluidly stream large external response chunks": "",
	"Focus chat input": "",
	"Followed instructions perfectly": "",
	"Format your variables using square brackets like this:": "",
	"From (Base Model)": "",
	"Full Screen Mode": "",
	"General": "",
	"General Settings": "",
<<<<<<< HEAD
=======
	"Generation Info": "",
	"Good Response": "",
	"has no conversations.": "",
>>>>>>> 5e168e6f
	"Hello, {{name}}": "",
	"Hide": "",
	"Hide Additional Params": "",
	"How can I help you today?": "",
	"Hybrid Search": "",
	"Image Generation (Experimental)": "",
	"Image Generation Engine": "",
	"Image Settings": "",
	"Images": "",
	"Import Chats": "",
	"Import Documents Mapping": "",
	"Import Modelfiles": "",
	"Import Prompts": "",
	"Include `--api` flag when running stable-diffusion-webui": "",
	"Interface": "",
	"join our Discord for help.": "",
	"JSON": "",
	"JWT Expiration": "",
	"JWT Token": "",
	"Keep Alive": "",
	"Keyboard shortcuts": "",
	"Language": "",
	"Last Active": "",
	"Light": "",
	"Listening...": "",
	"LLMs can make mistakes. Verify important information.": "",
	"Made by OpenWebUI Community": "",
	"Make sure to enclose them with": "",
	"Manage LiteLLM Models": "",
	"Manage Models": "",
	"Manage Ollama Models": "",
	"Max Tokens": "",
	"Maximum of 3 models can be downloaded simultaneously. Please try again later.": "",
<<<<<<< HEAD
	"Messages you send after creating your link won't be shared. Users with the URL will beable to view the shared chat.": "",
=======
>>>>>>> 5e168e6f
	"Mirostat": "",
	"Mirostat Eta": "",
	"Mirostat Tau": "",
	"MMMM DD, YYYY": "",
	"MMMM DD, YYYY HH:mm": "",
	"Model '{{modelName}}' has been successfully downloaded.": "",
	"Model '{{modelTag}}' is already in queue for downloading.": "",
	"Model {{modelId}} not found": "",
	"Model {{modelName}} already exists.": "",
	"Model filesystem path detected. Model shortname is required for update, cannot continue.": "",
	"Model Name": "",
	"Model not selected": "",
	"Model Tag Name": "",
	"Model Whitelisting": "",
	"Model(s) Whitelisted": "",
	"Modelfile": "",
	"Modelfile Advanced Settings": "",
	"Modelfile Content": "",
	"Modelfiles": "",
	"Models": "",
	"More": "",
	"My Documents": "",
	"My Modelfiles": "",
	"My Prompts": "",
	"Name": "",
	"Name Tag": "",
	"Name your modelfile": "",
	"New Chat": "",
	"New Password": "",
<<<<<<< HEAD
	"No results found": "",
=======
>>>>>>> 5e168e6f
	"Not factually correct": "",
	"Not sure what to add?": "",
	"Not sure what to write? Switch to": "",
	"Notifications": "",
	"Off": "",
	"Okay, Let's Go!": "",
	"OLED Dark": "",
	"Ollama": "",
	"Ollama Base URL": "",
	"Ollama Version": "",
	"On": "",
	"Only": "",
	"Only alphanumeric characters and hyphens are allowed in the command string.": "",
	"Oops! Hold tight! Your files are still in the processing oven. We're cooking them up to perfection. Please be patient and we'll let you know once they're ready.": "",
	"Oops! Looks like the URL is invalid. Please double-check and try again.": "",
	"Oops! You're using an unsupported method (frontend only). Please serve the WebUI from the backend.": "",
	"Open": "",
	"Open AI": "",
	"Open AI (Dall-E)": "",
	"Open new chat": "",
	"OpenAI": "",
	"OpenAI API": "",
	"OpenAI API Config": "",
	"OpenAI API Key is required.": "",
	"OpenAI URL/Key required.": "",
	"or": "",
	"Other": "",
<<<<<<< HEAD
	"Overview": "",
=======
>>>>>>> 5e168e6f
	"Parameters": "",
	"Password": "",
	"PDF document (.pdf)": "",
	"PDF Extract Images (OCR)": "",
	"pending": "",
	"Permission denied when accessing microphone: {{error}}": "",
	"Plain text (.txt)": "",
	"Playground": "",
	"Positive attitude": "",
	"Profile Image": "",
	"Prompt (e.g. Tell me a fun fact about the Roman Empire)": "",
	"Prompt Content": "",
	"Prompt suggestions": "",
	"Prompts": "",
<<<<<<< HEAD
	"Pull \"{{searchValue}}\" from Ollama.com": "",
=======
>>>>>>> 5e168e6f
	"Pull a model from Ollama.com": "",
	"Pull Progress": "",
	"Query Params": "",
	"RAG Template": "",
	"Raw Format": "",
<<<<<<< HEAD
	"Record voice": "",
	"Redirecting you to OpenWebUI Community": "",
	"Refused when it shouldn't have": "",
	"Release Notes": "",
	"Relevance Threshold": "",
	"Remove": "",
	"Remove Model": "",
	"Rename": "",
=======
	"Read Aloud": "",
	"Record voice": "",
	"Redirecting you to OpenWebUI Community": "",
	"Refused when it shouldn't have": "",
	"Regenerate": "",
	"Release Notes": "",
	"Relevance Threshold": "",
	"Remove": "",
>>>>>>> 5e168e6f
	"Repeat Last N": "",
	"Repeat Penalty": "",
	"Request Mode": "",
	"Reranking model set to \"{{reranking_model}}\"": "",
	"Reset Vector Storage": "",
	"Response AutoCopy to Clipboard": "",
	"Role": "",
	"Rosé Pine": "",
	"Rosé Pine Dawn": "",
	"Save": "",
	"Save & Create": "",
	"Save & Submit": "",
	"Save & Update": "",
	"Saving chat logs directly to your browser's storage is no longer supported. Please take a moment to download and delete your chat logs by clicking the button below. Don't worry, you can easily re-import your chat logs to the backend through": "",
	"Scan": "",
	"Scan complete!": "",
	"Scan for documents from {{path}}": "",
	"Search": "",
	"Search a model": "",
	"Search Documents": "",
	"Search Prompts": "",
	"See readme.md for instructions": "",
	"See what's new": "",
	"Seed": "",
	"Select a mode": "",
	"Select a model": "",
	"Select an Ollama instance": "",
	"Send a Message": "",
	"Send message": "",
	"Server connection verified": "",
	"Set as default": "",
	"Set Default Model": "",
	"Set Image Size": "",
	"Set Steps": "",
	"Set Title Auto-Generation Model": "",
	"Set Voice": "",
	"Settings": "",
	"Settings saved successfully!": "",
	"Share": "",
	"Share Chat": "",
	"Share to OpenWebUI Community": "",
	"short-summary": "",
	"Show": "",
	"Show Additional Params": "",
	"Show shortcuts": "",
	"Showcased creativity": "",
	"sidebar": "",
	"Sign in": "",
	"Sign Out": "",
	"Sign up": "",
	"Signing in": "",
	"Speech recognition error: {{error}}": "",
	"Speech-to-Text Engine": "",
	"SpeechRecognition API is not supported in this browser.": "",
	"Stop Sequence": "",
	"STT Settings": "",
	"Submit": "",
	"Subtitle (e.g. about the Roman Empire)": "",
	"Success": "",
	"Successfully updated.": "",
	"Sync All": "",
	"System": "",
	"System Prompt": "",
	"Tags": "",
	"Tell us more:": "",
	"Temperature": "",
	"Template": "",
	"Text Completion": "",
	"Text-to-Speech Engine": "",
	"Tfs Z": "",
	"Thanks for your feedback!": "",
	"Theme": "",
	"This ensures that your valuable conversations are securely saved to your backend database. Thank you!": "",
	"This setting does not sync across browsers or devices.": "",
	"Thorough explanation": "",
	"Tip: Update multiple variable slots consecutively by pressing the tab key in the chat input after each replacement.": "",
	"Title": "",
	"Title (e.g. Tell me a fun fact)": "",
	"Title Auto-Generation": "",
	"Title Generation Prompt": "",
	"to": "",
	"To access the available model names for downloading,": "",
	"To access the GGUF models available for downloading,": "",
	"to chat input.": "",
	"Toggle settings": "",
	"Toggle sidebar": "",
	"Top K": "",
	"Top P": "",
	"Trouble accessing Ollama?": "",
	"TTS Settings": "",
	"Type Hugging Face Resolve (Download) URL": "",
	"Uh-oh! There was an issue connecting to {{provider}}.": "",
	"Unknown File Type '{{file_type}}', but accepting and treating as plain text": "",
	"Update and Copy Link": "",
	"Update Embedding Model": "",
	"Update embedding model (e.g. {{model}})": "",
	"Update password": "",
	"Update Reranking Model": "",
	"Update reranking model (e.g. {{model}})": "",
	"Upload a GGUF model": "",
	"Upload files": "",
	"Upload Progress": "",
	"URL Mode": "",
	"Use '#' in the prompt input to load and select your documents.": "",
	"Use Gravatar": "",
	"Use Initials": "",
	"user": "",
	"User Permissions": "",
	"Users": "",
	"Utilize": "",
	"Valid time units:": "",
	"variable": "",
	"variable to have them replaced with clipboard content.": "",
	"Version": "",
	"Warning: If you update or change your embedding model, you will need to re-import all documents.": "",
	"Web": "",
	"Webhook URL": "",
	"WebUI Add-ons": "",
	"WebUI Settings": "",
	"WebUI will make requests to": "",
	"What’s New in": "",
	"When history is turned off, new chats on this browser won't appear in your history on any of your devices.": "",
	"Whisper (Local)": "",
	"Write a prompt suggestion (e.g. Who are you?)": "",
	"Write a summary in 50 words that summarizes [topic or keyword].": "",
	"You": "",
<<<<<<< HEAD
	"You have no archived conversations.": "",
	"You have shared this chat": "",
=======
>>>>>>> 5e168e6f
	"You're a helpful assistant.": "",
	"You're now logged in.": ""
}<|MERGE_RESOLUTION|>--- conflicted
+++ resolved
@@ -19,11 +19,7 @@
 	"Add Files": "",
 	"Add message": "",
 	"Add Model": "",
-<<<<<<< HEAD
-	"add tags": "",
-=======
 	"Add Tags": "",
->>>>>>> 5e168e6f
 	"Adjusting these settings will apply changes universally to all users.": "",
 	"admin": "",
 	"Admin Panel": "",
@@ -37,10 +33,7 @@
 	"Already have an account?": "",
 	"an assistant": "",
 	"and": "",
-<<<<<<< HEAD
 	"and create a new shared link.": "",
-=======
->>>>>>> 5e168e6f
 	"API Base URL": "",
 	"API Key": "",
 	"API Key created.": "",
@@ -58,11 +51,8 @@
 	"AUTOMATIC1111 Base URL is required.": "",
 	"available!": "",
 	"Back": "",
-<<<<<<< HEAD
+	"Bad Response": "",
 	"before": "",
-=======
-	"Bad Response": "",
->>>>>>> 5e168e6f
 	"Being lazy": "",
 	"Builder Mode": "",
 	"Cancel": "",
@@ -80,10 +70,7 @@
 	"Chunk Params": "",
 	"Chunk Size": "",
 	"Click here for help.": "",
-<<<<<<< HEAD
 	"Click here to": "",
-=======
->>>>>>> 5e168e6f
 	"Click here to check other modelfiles.": "",
 	"Click here to select": "",
 	"Click here to select documents.": "",
@@ -99,15 +86,10 @@
 	"Connections": "",
 	"Content": "",
 	"Context Length": "",
-<<<<<<< HEAD
-	"Conversation Mode": "",
-	"Copied shared chat URL to clipboard!": "",
-=======
 	"Continue Response": "",
 	"Conversation Mode": "",
 	"Copied shared chat URL to clipboard!": "",
 	"Copy": "",
->>>>>>> 5e168e6f
 	"Copy last code block": "",
 	"Copy last response": "",
 	"Copy Link": "",
@@ -115,11 +97,8 @@
 	"Create a concise, 3-5 word phrase as a header for the following query, strictly adhering to the 3-5 word limit and avoiding the use of the word 'title':": "",
 	"Create a modelfile": "",
 	"Create Account": "",
-<<<<<<< HEAD
 	"Create new key": "",
 	"Create new secret key": "",
-=======
->>>>>>> 5e168e6f
 	"Created at": "",
 	"Created At": "",
 	"Current Model": "",
@@ -127,10 +106,7 @@
 	"Custom": "",
 	"Customize Ollama models for a specific purpose": "",
 	"Dark": "",
-<<<<<<< HEAD
 	"Dashboard": "",
-=======
->>>>>>> 5e168e6f
 	"Database": "",
 	"DD/MM/YYYY HH:mm": "",
 	"Default": "",
@@ -144,13 +120,9 @@
 	"Delete": "",
 	"Delete a model": "",
 	"Delete chat": "",
-<<<<<<< HEAD
+	"Delete Chat": "",
 	"Delete Chats": "",
 	"delete this link": "",
-=======
-	"Delete Chat": "",
-	"Delete Chats": "",
->>>>>>> 5e168e6f
 	"Delete User": "",
 	"Deleted {{deleteModelTag}}": "",
 	"Deleted {{tagName}}": "",
@@ -173,10 +145,7 @@
 	"Download Database": "",
 	"Drop any files here to add to the conversation": "",
 	"e.g. '30s','10m'. Valid time units are 's', 'm', 'h'.": "",
-<<<<<<< HEAD
-=======
 	"Edit": "",
->>>>>>> 5e168e6f
 	"Edit Doc": "",
 	"Edit User": "",
 	"Email": "",
@@ -196,14 +165,11 @@
 	"Enter Max Tokens (litellm_params.max_tokens)": "",
 	"Enter model tag (e.g. {{modelTag}})": "",
 	"Enter Number of Steps (e.g. 50)": "",
-	"Enter Relevance Threshold": "",
+	"Enter Score": "",
 	"Enter stop sequence": "",
 	"Enter Top K": "",
 	"Enter URL (e.g. http://127.0.0.1:7860/)": "",
-<<<<<<< HEAD
 	"Enter URL (e.g. http://localhost:11434)": "",
-=======
->>>>>>> 5e168e6f
 	"Enter Your Email": "",
 	"Enter Your Full Name": "",
 	"Enter Your Password": "",
@@ -227,12 +193,9 @@
 	"Full Screen Mode": "",
 	"General": "",
 	"General Settings": "",
-<<<<<<< HEAD
-=======
 	"Generation Info": "",
 	"Good Response": "",
 	"has no conversations.": "",
->>>>>>> 5e168e6f
 	"Hello, {{name}}": "",
 	"Hide": "",
 	"Hide Additional Params": "",
@@ -266,10 +229,8 @@
 	"Manage Ollama Models": "",
 	"Max Tokens": "",
 	"Maximum of 3 models can be downloaded simultaneously. Please try again later.": "",
-<<<<<<< HEAD
 	"Messages you send after creating your link won't be shared. Users with the URL will beable to view the shared chat.": "",
-=======
->>>>>>> 5e168e6f
+	"Minimum Score": "",
 	"Mirostat": "",
 	"Mirostat Eta": "",
 	"Mirostat Tau": "",
@@ -299,13 +260,11 @@
 	"Name your modelfile": "",
 	"New Chat": "",
 	"New Password": "",
-<<<<<<< HEAD
 	"No results found": "",
-=======
->>>>>>> 5e168e6f
 	"Not factually correct": "",
 	"Not sure what to add?": "",
 	"Not sure what to write? Switch to": "",
+	"Note: If you set a minimum score, the search will only return documents with a score greater than or equal to the minimum score.": "",
 	"Notifications": "",
 	"Off": "",
 	"Okay, Let's Go!": "",
@@ -330,10 +289,7 @@
 	"OpenAI URL/Key required.": "",
 	"or": "",
 	"Other": "",
-<<<<<<< HEAD
 	"Overview": "",
-=======
->>>>>>> 5e168e6f
 	"Parameters": "",
 	"Password": "",
 	"PDF document (.pdf)": "",
@@ -348,37 +304,25 @@
 	"Prompt Content": "",
 	"Prompt suggestions": "",
 	"Prompts": "",
-<<<<<<< HEAD
 	"Pull \"{{searchValue}}\" from Ollama.com": "",
-=======
->>>>>>> 5e168e6f
 	"Pull a model from Ollama.com": "",
 	"Pull Progress": "",
 	"Query Params": "",
 	"RAG Template": "",
 	"Raw Format": "",
-<<<<<<< HEAD
-	"Record voice": "",
-	"Redirecting you to OpenWebUI Community": "",
-	"Refused when it shouldn't have": "",
-	"Release Notes": "",
-	"Relevance Threshold": "",
-	"Remove": "",
-	"Remove Model": "",
-	"Rename": "",
-=======
 	"Read Aloud": "",
 	"Record voice": "",
 	"Redirecting you to OpenWebUI Community": "",
 	"Refused when it shouldn't have": "",
 	"Regenerate": "",
 	"Release Notes": "",
-	"Relevance Threshold": "",
 	"Remove": "",
->>>>>>> 5e168e6f
+	"Remove Model": "",
+	"Rename": "",
 	"Repeat Last N": "",
 	"Repeat Penalty": "",
 	"Request Mode": "",
+	"Reranking model disabled": "",
 	"Reranking model set to \"{{reranking_model}}\"": "",
 	"Reset Vector Storage": "",
 	"Response AutoCopy to Clipboard": "",
@@ -447,6 +391,7 @@
 	"Text-to-Speech Engine": "",
 	"Tfs Z": "",
 	"Thanks for your feedback!": "",
+	"The score should be a value between 0.0 (0%) and 1.0 (100%).": "",
 	"Theme": "",
 	"This ensures that your valuable conversations are securely saved to your backend database. Thank you!": "",
 	"This setting does not sync across browsers or devices.": "",
@@ -502,11 +447,8 @@
 	"Write a prompt suggestion (e.g. Who are you?)": "",
 	"Write a summary in 50 words that summarizes [topic or keyword].": "",
 	"You": "",
-<<<<<<< HEAD
 	"You have no archived conversations.": "",
 	"You have shared this chat": "",
-=======
->>>>>>> 5e168e6f
 	"You're a helpful assistant.": "",
 	"You're now logged in.": ""
 }